# Copyright (C) 2024 Intel Corporation
# SPDX-License-Identifier: Apache-2.0

"""openvino genai module namespace, exposing pipelines and configs to create these pipelines."""

import openvino  # add_dll_directory for openvino lib
import os
from .__version__ import __version__


if hasattr(os, "add_dll_directory"):
    os.add_dll_directory(os.path.dirname(__file__))

from .py_generate_pipeline import (
    ContinuousBatchingPipeline,
    DecodedResults, 
    EncodedResults, 
    GenerationConfig, 
    GenerationResult,
    LLMPipeline, 
    PerfMetrics,
    RawPerfMetrics,
    SchedulerConfig,
    StopCriteria,
    StreamerBase, 
    TokenizedInputs,
<<<<<<< HEAD
    Tokenizer
=======
    Tokenizer,
    WhisperGenerationConfig,
    WhisperPipeline,
>>>>>>> 40f962d5
)<|MERGE_RESOLUTION|>--- conflicted
+++ resolved
@@ -24,11 +24,7 @@
     StopCriteria,
     StreamerBase, 
     TokenizedInputs,
-<<<<<<< HEAD
-    Tokenizer
-=======
     Tokenizer,
     WhisperGenerationConfig,
     WhisperPipeline,
->>>>>>> 40f962d5
 )