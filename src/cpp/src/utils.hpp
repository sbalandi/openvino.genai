// Copyright (C) 2023-2024 Intel Corporation
// SPDX-License-Identifier: Apache-2.0

#pragma once

#include <nlohmann/json.hpp>

#include "openvino/genai/llm_pipeline.hpp"
#include "openvino/genai/processor_config.hpp"

namespace ov {
namespace genai {
namespace utils {

Tensor init_attention_mask(const Tensor& position_ids);

void print_tensor(const ov::Tensor& tensor);

int64_t argmax(const ov::Tensor& logits, const size_t batch_idx);

void initialize_position_ids(ov::Tensor& position_ids, const ov::Tensor& attention_mask, int64_t start_pos = 0);

ov::Tensor extend_attention(ov::Tensor attention_mask);

void update_position_ids(ov::Tensor&& position_ids, const ov::Tensor&& attention_mask);

/// @brief reads value to param if T argument type is aligned with value stores in json
/// if types are not compatible leave param unchanged
template <typename T>
void read_json_param(const nlohmann::json& data, const std::string& name, T& param) {
    if (data.contains(name)) {
        if (data[name].is_number() || data[name].is_boolean() || data[name].is_string() || data[name].is_object()) {
            param = data[name].get<T>();
        }
    } else if (name.find(".") != std::string::npos) {
        size_t delimiter_pos = name.find(".");
        std::string key = name.substr(0, delimiter_pos);
        if (!data.contains(key)) {
            return;
        }
        std::string rest_key = name.substr(delimiter_pos + 1);

        read_json_param(data[key], rest_key, param);
    }
}

template <typename V>
void read_json_param(const nlohmann::json& data, const std::string& name, std::vector<V>& param) {
    if (data.contains(name) && data[name].is_array()) {
        param.resize(0);
        for (const auto elem : data[name]) {
            param.push_back(elem.get<V>());
        }
    }
}

template <typename T>
void read_anymap_param(const ov::AnyMap& config_map, const std::string& name, T& param) {
    auto it = config_map.find(name);
    if (it != config_map.end()) {
        param = it->second.as<T>();
    }
}

const std::string STREAMER_ARG_NAME = "streamer";
const std::string CONFIG_ARG_NAME = "generation_config";

template<typename Config=ov::genai::GenerationConfig>
Config from_config_json_if_exists(const std::filesystem::path& model_path, const char config_name[]="generation_config.json") {
    auto config_file_path = model_path / config_name;
    if (std::filesystem::exists(config_file_path)) {
        return Config{(config_file_path).string()};
    } else {
        return Config{};
    }
}

ov::genai::StreamerVariant get_streamer_from_map(const ov::AnyMap& config_map);

ov::genai::OptionalGenerationConfig get_config_from_map(const ov::AnyMap& config_map);

<<<<<<< HEAD
ProcessorConfig from_any_map(
    const ov::AnyMap& config_map,
    const ProcessorConfig& initial
);
=======
std::pair<ov::AnyMap, ov::AnyMap> split_core_complile_config(const ov::AnyMap& plugin_config);

>>>>>>> 0f672a84
}  // namespace utils
}  // namespace genai
}  // namespace ov<|MERGE_RESOLUTION|>--- conflicted
+++ resolved
@@ -79,15 +79,13 @@
 
 ov::genai::OptionalGenerationConfig get_config_from_map(const ov::AnyMap& config_map);
 
-<<<<<<< HEAD
 ProcessorConfig from_any_map(
     const ov::AnyMap& config_map,
     const ProcessorConfig& initial
 );
-=======
+
 std::pair<ov::AnyMap, ov::AnyMap> split_core_complile_config(const ov::AnyMap& plugin_config);
 
->>>>>>> 0f672a84
 }  // namespace utils
 }  // namespace genai
 }  // namespace ov